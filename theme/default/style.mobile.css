--- conflicted
+++ resolved
@@ -50,11 +50,7 @@
     transition: opacity 0.2s linear;
 }
 /* Turn on GPU support where available */
-<<<<<<< HEAD
-.olMapViewport, .olMapViewport :not(g) {
-=======
 .olMapViewport, .olMapViewport * {
->>>>>>> f2f407ec
     -webkit-transform: translate3d(0,0,0);
     -moz-transform: translate3d(0,0,0);
     -o-transform: translate3d(0,0,0);
