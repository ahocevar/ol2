--- conflicted
+++ resolved
@@ -294,8 +294,6 @@
     },
 
     /**
-<<<<<<< HEAD
-=======
      * Method: removeMap
      * Called when the layer is removed from the map.
      *
@@ -315,7 +313,6 @@
     },
 
     /**
->>>>>>> 27c28319
      * APIMethod: destroy
      * Deconstruct the layer and clear the grid.
      */
@@ -380,12 +377,7 @@
         obj.gridResolution = null;
         // same for backbuffer and tile queue
         obj.backBuffer = null;
-<<<<<<< HEAD
-=======
         obj.backBufferTimerId = null;
-        obj.tileQueue = [];
-        obj.tileQueueId = null;
->>>>>>> 27c28319
         obj.loading = false;
 
         return obj;
@@ -1047,18 +1039,7 @@
                 aborted: evt.type === "unload"
             });
             //if that was the last tile, then trigger a 'loadend' on the layer
-<<<<<<< HEAD
             if (this.numLoadingTiles === 0) {
-                if (this.backBuffer) {
-                    var that = this;
-                    window.setTimeout(function() {
-                        that.onLoadEnd();
-                        that.removeBackBuffer();
-                    }, this.removeBackBufferDelay);
-                } else {
-                    this.onLoadEnd();
-=======
-            if (this.tileQueue.length === 0 && this.numLoadingTiles === 0) {
                 this.loading = false;
                 this.events.triggerEvent("loadend");
                 if(this.backBuffer) {
@@ -1068,7 +1049,6 @@
                         OpenLayers.Function.bind(this.removeBackBuffer, this),
                         this.removeBackBufferDelay
                     );
->>>>>>> 27c28319
                 }
             }
         };
