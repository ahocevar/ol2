/* Copyright (c) 2006-2012 by OpenLayers Contributors (see authors.txt for 
 * full list of contributors). Published under the 2-clause BSD license.
 * See license.txt in the OpenLayers distribution or repository for the
 * full text of the license. */


/**
 * @requires OpenLayers/Layer/Grid.js
 * @requires OpenLayers/Util.js
 * @requires OpenLayers/BaseTypes.js
 * @requires OpenLayers/BaseTypes/Element.js
 */

/**
 * Class: OpenLayers.TileManager
 * Provides queueing of image requests and caching of image elements.
 *
 * Queueing avoids unnecessary image requests while changing zoom levels
 * quickly, and helps improve dragging performance on mobile devices that show
 * a lag in dragging when loading of new images start. <zoomDelay> and
 * <moveDelay> are the configuration options to control this behavior.
 *
 * Caching avoids setting the src on image elements for images that have already
 * been used. Several maps can share a TileManager instance, in which case each
 * map gets its own tile queue, but all maps share the same tile cache.
 */
OpenLayers.TileManager = OpenLayers.Class({
    
    /**
     * APIProperty: cacheSize
     * {Number} Number of image elements to keep referenced in this instance's
     * cache for fast reuse. Default is 256.
     */
    cacheSize: 256,

    /**
     * APIProperty: moveDelay
     * {Number} Delay in milliseconds after a map's move event before loading
     * tiles. Default is 100.
     */
    moveDelay: 100,
    
    /**
     * APIProperty: zoomDelay
     * {Number} Delay in milliseconds after a map's zoomend event before loading
     * tiles. Default is 200.
     */
    zoomDelay: 200,
    
    /**
     * Property: maps
     * {Array(<OpenLayers.Map>)} The maps to manage tiles on.
     */
    maps: null,
    
    /**
     * Property: tileQueueId
     * {Object} The ids of the <drawTilesFromQueue> loop, keyed by map id.
     */
    tileQueueId: null,

    /**
     * Property: tileQueue
     * {Object(Array(<OpenLayers.Tile>))} Tiles queued for drawing, keyed by
     * map id.
     */
    tileQueue: null,
    
    /**
     * Property: tileCache
     * {Object} Cached image elements, keyed by URL.
     */
    tileCache: null,
    
    /**
     * Property: tileCacheIndex
     * {Array<String>} URLs of cached tiles. First entry in each array is the
     * least recently used.
     */
    tileCacheIndex: null,    
    
    /** 
     * Constructor: OpenLayers.TileManager
     * Constructor for a new <OpenLayers.TileManager> instance.
     * 
     * Parameters:
     * options - {Object} Configuration for this instance.
     */   
    initialize: function(options) {
        OpenLayers.Util.extend(this, options);
        this.maps = [];
        this.tileQueueId = {};
        this.tileQueue = {};
        this.tileCache = {};
        this.tileCacheIndex = [];
    },
    
    /**
     * Method: addMap
     * Binds this instance to a map
     *
     * Parameters:
     * map - {<OpenLayers.Map>}
     */
    addMap: function(map) {
        if (this._destroyed) {
            return;
        }
        this.maps.push(map);
        this.tileQueue[map.id] = [];
        for (var i=0, ii=map.layers.length; i<ii; ++i) {
            this.addLayer({layer: map.layers[i]});
        }
        map.events.on({
            move: this.move,
            zoomend: this.zoomEnd,
            addlayer: this.addLayer,
            preremovelayer: this.removeLayer,
            scope: this
        });
    },
    
    removeMap: function(map) {
        if (this._destroyed) {
            return;
        }
        window.clearTimeout(this.tileQueueId[map.id]);
        if (map.layers) {
            for (var i=0, ii=map.layers.length; i<ii; ++i) {
                this.removeLayer({layer: map.layers[i]});
            }
        }
        if (map.events) {
            map.events.un({
                move: this.move,
                zoomend: this.zoomEnd,
                addlayer: this.addLayer,
                preremovelayer: this.removeLayer,
                scope: this
            });
        }
        delete this.tileQueue[map.id];
        delete this.tileQueueId[map.id];
    },
    
    /**
     * Method: move
     * Handles the map's move event
     *
     * Parameters:
     * evt - {Object} Listener argument
     */
    move: function(evt) {
        this.updateTimeout(evt.object, this.moveDelay);
    },
    
    /**
     * Method: zoomEnd
     * Handles the map's zoomEnd event
     *
     * Parameters:
     * evt - {Object} Listener argument
     */
    zoomEnd: function(evt) {
        this.updateTimeout(evt.object, this.zoomDelay);
    },
    
    /**
     * Method: addLayer
     * Handles the map's addlayer event
     *
     * Parameters:
     * evt - {Object} The listener argument
     */
    addLayer: function(evt) {
        var layer = evt.layer;
        if (layer instanceof OpenLayers.Layer.Grid) {
            layer.events.on({
                addtile: this.addTile,
                retile: this.clearTileQueue,
                scope: this
            });
            var i, j, tile;
            for (i=layer.grid.length-1; i>=0; --i) {
                for (j=layer.grid[i].length-1; j>=0; --j) {
                    tile = layer.grid[i][j];
                    this.addTile({tile: tile});
                    if (tile.url) {
                        this.manageTileCache({object: tile});
                    }
                }
            }
        }
    },
    
    /**
     * Method: removeLayer
     * Handles the map's preremovelayer event
     *
     * Parameters:
     * evt - {Object} The listener argument
     */
    removeLayer: function(evt) {
        var layer = evt.layer;
        if (layer instanceof OpenLayers.Layer.Grid) {
            this.clearTileQueue({object: layer});
            if (layer.events) {
                layer.events.un({
                    addtile: this.addTile,
                    retile: this.clearTileQueue,
                    scope: this
                });
            }
            if (layer.grid) {
                var i, j, tile;
                for (i=layer.grid.length-1; i>=0; --i) {
                    for (j=layer.grid[i].length-1; j>=0; --j) {
                        tile = layer.grid[i][j];
                        this.unloadTile({object: tile});
                        if (tile.url) {
                            this.manageTileCache({object: tile});
                        }
                    }
                }
            }
        }
    },
    
    /**
     * Method: updateTimeout
     * Applies the <moveDelay> or <zoomDelay> to the <drawTilesFromQueue> loop.
     *
     * Parameters:
     * map - {<OpenLayers.Map>} The map to update the timeout for
     * delay - {Number} The delay to apply
     */
    updateTimeout: function(map, delay) {
        window.clearTimeout(this.tileQueueId[map.id]);
        if (this.tileQueue[map.id].length) {
            this.tileQueueId[map.id] = window.setTimeout(
                OpenLayers.Function.bind(function() {
                    this.drawTilesFromQueue(map);
                }, this), delay
            );
        }
    },
    
    /**
     * Method: addTile
     * Listener for the layer's addtile event
     *
     * Parameters:
     * evt - {Object} The listener argument
     */
    addTile: function(evt) {
        evt.tile.events.on({
            beforedraw: this.queueTileDraw,
            beforeload: this.manageTileCache,
            loadend: this.addToCache,
            unload: this.unloadTile,
            scope: this
        });        
    },
    
    /**
     * Method: unloadTile
     * Listener for the tile's unload event
     *
     * Parameters:
     * evt - {Object} The listener argument
     */
    unloadTile: function(evt) {
        var tile = evt.object;
        tile.events.un({
            beforedraw: this.queueTileDraw,
            beforeload: this.manageTileCache,
            loadend: this.addToCache,
            unload: this.unloadTile,
            scope: this
        });
        OpenLayers.Util.removeItem(this.tileQueue[tile.layer.map.id], tile);
    },
    
    /**
     * Method: queueTileDraw
     * Adds a tile to the queue that will draw it.
     *
     * Parameters:
     * evt - {Object} Listener argument of the tile's beforedraw event
     */
    queueTileDraw: function(evt) {
        var tile = evt.object;
        var queued = false;
        var layer = tile.layer;
        // queue only if image with same url not cached already
        if (layer.url && (layer.async ||
                                  !this.tileCache[layer.getURL(tile.bounds)])) {
            // add to queue only if not in queue already
            var tileQueue = this.tileQueue[layer.map.id];
            if (!~OpenLayers.Util.indexOf(tileQueue, tile)) {
                tileQueue.push(tile);
            }
            queued = true;
        }
        return !queued;
    },
    
    /**
     * Method: drawTilesFromQueue
     * Draws tiles from the tileQueue, and unqueues the tiles
     */
    drawTilesFromQueue: function(map) {
        var tileQueue = this.tileQueue[map.id];
        while (tileQueue.length) {
            tileQueue.shift().draw(true);
        }
    },
    
    /**
     * Method: manageTileCache
     * Adds, updates, removes and fetches cache entries.
     *
     * Parameters:
     * evt - {Object} Listener argument of the tile's loadstart event
     */
    manageTileCache: function(evt) {
        var tile = evt.object;
        var img = this.tileCache[tile.url];
        // only use image from cache if it is not on a layer already
        if (img && (!img.parentNode ||
                 OpenLayers.Element.hasClass(img.parentNode, 'olBackBuffer'))) {
<<<<<<< HEAD
            tile.imgDiv = img;
=======
            tile.setImage(img);
>>>>>>> 1d16ec7c
            OpenLayers.Util.removeItem(this.tileCacheIndex, tile.url);
            this.tileCacheIndex.push(tile.url);
        }
    },
    
    /**
     * Method: addToCache
     *
     * Parameters:
     * evt - {Object} Listener argument for the tile's loadend event
     */
    addToCache: function(evt) {
        var tile = evt.object;
        if (!this.tileCache[tile.url]) {
            if (!OpenLayers.Element.hasClass(tile.imgDiv, 'olImageLoadError')) {
                if (this.tileCacheIndex.length >= this.cacheSize) {
                    delete this.tileCache[this.tileCacheIndex[0]];
                    this.tileCacheIndex.shift();
                }
                this.tileCache[tile.url] = tile.imgDiv;
                this.tileCacheIndex.push(tile.url);
            }
        }
    },

    /**
     * Method: clearTileQueue
     * Clears the tile queue from tiles of a specific layer
     *
     * Parameters:
     * evt - {Object} Listener argument of the layer's retile event
     */
    clearTileQueue: function(evt) {
        var layer = evt.object;
        var tileQueue = this.tileQueue[layer.map.id];
        for (var i=tileQueue.length-1; i>=0; --i) {
            if (tileQueue.layer === layer) {
                tileQueue.splice(i, 1);
            }
        }
    },
    
    destroy: function() {
        for (var i=this.maps.length-1; i>=0; --i) {
            this.removeMap(this.maps[i]);
        }
        this.maps = null;
        this.tileQueue = null;
        this.tileQueueId = null;
        this.tileCache = null;
        this.tileCacheIndex = null;
        this._destroyed = true;
    }

});<|MERGE_RESOLUTION|>--- conflicted
+++ resolved
@@ -329,11 +329,7 @@
         // only use image from cache if it is not on a layer already
         if (img && (!img.parentNode ||
                  OpenLayers.Element.hasClass(img.parentNode, 'olBackBuffer'))) {
-<<<<<<< HEAD
-            tile.imgDiv = img;
-=======
             tile.setImage(img);
->>>>>>> 1d16ec7c
             OpenLayers.Util.removeItem(this.tileCacheIndex, tile.url);
             this.tileCacheIndex.push(tile.url);
         }
