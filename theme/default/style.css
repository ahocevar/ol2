div.olMap {
    z-index: 0;
    padding: 0 !important;
    margin: 0 !important;
    cursor: default;
}

div.olMapViewport {
    text-align: left;
}

div.olLayerDiv {
   -moz-user-select: none;
   -khtml-user-select: none;
}

.olLayerGoogleCopyright {
    left: 2px;
    bottom: 2px;
}
.olLayerGoogleV3.olLayerGoogleCopyright {
    right: auto !important;
}
.olLayerGooglePoweredBy {
    left: 2px;
    bottom: 15px;
}
.olLayerGoogleV3.olLayerGooglePoweredBy {
    bottom: 15px !important;
}
/* GMaps should not set styles on its container */
.olForeignContainer {
    opacity: 1 !important;
}
.olControlAttribution {
    font-size: smaller;
    right: 3px;
    bottom: 4.5em;
    position: absolute;
    display: block;
}
.olControlScale {
    right: 3px;
    bottom: 3em;
    display: block;
    position: absolute;
    font-size: smaller;
}
.olControlScaleLine {
   display: block;
   position: absolute;
   left: 10px;
   bottom: 15px;
   font-size: xx-small;
}
.olControlScaleLineBottom {
   border: solid 2px black;
   border-bottom: none;
   margin-top:-2px;
   text-align: center;
}
.olControlScaleLineTop {
   border: solid 2px black;
   border-top: none;
   text-align: center;
}

.olControlPermalink {
    right: 3px;
    bottom: 1.5em;
    display: block;
    position: absolute;
    font-size: smaller;
}

div.olControlMousePosition {
    bottom: 0;
    right: 3px;
    display: block;
    position: absolute;
    font-family: Arial;
    font-size: smaller;
}

.olControlOverviewMapContainer {
    position: absolute;
    bottom: 0;
    right: 0;
}

.olControlOverviewMapElement {
    padding: 10px 18px 10px 10px;
    background-color: #00008B;
    -moz-border-radius: 1em 0 0 0;
}

.olControlOverviewMapMinimizeButton,
.olControlOverviewMapMaximizeButton {
    height: 18px;
    width: 18px;
    right: 0;
    bottom: 80px;
    cursor: pointer;
}

.olControlOverviewMapExtentRectangle {
    overflow: hidden;
    background-image: url("img/blank.gif");
    cursor: move;
    border: 2px dotted red;
}
.olControlOverviewMapRectReplacement {
    overflow: hidden;
    cursor: move;
    background-image: url("img/overview_replacement.gif");
    background-repeat: no-repeat;
    background-position: center;
}

.olLayerGeoRSSDescription {
    float:left;
    width:100%;
    overflow:auto;
    font-size:1.0em;
}
.olLayerGeoRSSClose {
    float:right;
    color:gray;
    font-size:1.2em;
    margin-right:6px;
    font-family:sans-serif;
}
.olLayerGeoRSSTitle {
    float:left;font-size:1.2em;
}

.olPopupContent {
    padding:5px;
    overflow: auto;
}

.olControlNavigationHistory {
   background-image: url("img/navigation_history.png");
   background-repeat: no-repeat;
   width:  24px;
   height: 24px;

}
.olControlNavigationHistoryPreviousItemActive {
  background-position: 0 0;
}
.olControlNavigationHistoryPreviousItemInactive {
   background-position: 0 -24px;
}
.olControlNavigationHistoryNextItemActive {
   background-position: -24px 0;
}
.olControlNavigationHistoryNextItemInactive {
   background-position: -24px -24px;
}

div.olControlSaveFeaturesItemActive {
    background-image: url(img/save_features_on.png);
    background-repeat: no-repeat;
    background-position: 0 1px;
}
div.olControlSaveFeaturesItemInactive {
    background-image: url(img/save_features_off.png);
    background-repeat: no-repeat;
    background-position: 0 1px;
}

.olHandlerBoxZoomBox {
    border: 2px solid red;
    position: absolute;
    background-color: white;
    opacity: 0.50;
    font-size: 1px;
    filter: alpha(opacity=50);
}
.olHandlerBoxSelectFeature {
    border: 2px solid blue;
    position: absolute;
    background-color: white;
    opacity: 0.50;
    font-size: 1px;
    filter: alpha(opacity=50);
}

.olControlPanPanel {
    top: 10px;
    left: 5px;
}

.olControlPanPanel div {
    background-image: url(img/pan-panel.png);
    height: 18px;
    width: 18px;
    cursor: pointer;
    position: absolute;
}

.olControlPanPanel .olControlPanNorthItemInactive {
    top: 0;
    left: 9px;
    background-position: 0 0;
}
.olControlPanPanel .olControlPanSouthItemInactive {
    top: 36px;
    left: 9px;
    background-position: 18px 0;
}
.olControlPanPanel .olControlPanWestItemInactive {
    position: absolute;
    top: 18px;
    left: 0;
    background-position: 0 18px;
}
.olControlPanPanel .olControlPanEastItemInactive {
    top: 18px;
    left: 18px;
    background-position: 18px 18px;
}

.olControlZoomPanel {
    top: 71px;
    left: 14px;
}

.olControlZoomPanel div {
    background-image: url(img/zoom-panel.png);
    position: absolute;
    height: 18px;
    width: 18px;
    cursor: pointer;
}

.olControlZoomPanel .olControlZoomInItemInactive {
    top: 0;
    left: 0;
    background-position: 0 0;
}

.olControlZoomPanel .olControlZoomToMaxExtentItemInactive {
    top: 18px;
    left: 0;
    background-position: 0 -18px;
}

.olControlZoomPanel .olControlZoomOutItemInactive {
    top: 36px;
    left: 0;
    background-position: 0 18px;
}

/*
 * When a potential text is bigger than the image it move the image
 * with some headers (closes #3154)
 */
.olControlPanZoomBar div {
    font-size: 1px;
}

.olPopupCloseBox {
  background: url("img/close.gif") no-repeat;
  cursor: pointer;
}

.olFramedCloudPopupContent {
    padding: 5px;
    overflow: auto;
}

.olControlNoSelect {
 -moz-user-select: none;
 -khtml-user-select: none;
}

.olImageLoadError {
    background-color: pink;
    opacity: 0.5;
    filter: alpha(opacity=50); /* IE */
}

/**
 * Cursor styles
 */

.olCursorWait {
    cursor: wait;
}
.olDragDown {
    cursor: move;
}
.olDrawBox {
    cursor: crosshair;
}
.olControlDragFeatureOver {
    cursor: move;
}
.olControlDragFeatureActive.olControlDragFeatureOver.olDragDown {
    cursor: -moz-grabbing;
}

/**
 * Layer switcher
 */
.olControlLayerSwitcher {
    position: absolute;
    top: 25px;
    right: 0;
    width: 20em;
    font-family: sans-serif;
    font-weight: bold;
    margin-top: 3px;
    margin-left: 3px;
    margin-bottom: 3px;
    font-size: smaller;
    color: white;
    background-color: transparent;
}

.olControlLayerSwitcher .layersDiv {
    padding-top: 5px;
    padding-left: 10px;
    padding-bottom: 5px;
    padding-right: 10px;
    background-color: darkblue;
}

.olControlLayerSwitcher .layersDiv .baseLbl,
.olControlLayerSwitcher .layersDiv .dataLbl {
    margin-top: 3px;
    margin-left: 3px;
    margin-bottom: 3px;
}

.olControlLayerSwitcher .layersDiv .baseLayersDiv,
.olControlLayerSwitcher .layersDiv .dataLayersDiv {
    padding-left: 10px;
}

.olControlLayerSwitcher .maximizeDiv,
.olControlLayerSwitcher .minimizeDiv {
    width: 18px;
    height: 18px;
    top: 5px;
    right: 0;
    cursor: pointer;
}

.olBingAttribution {
    color: #DDD;
}
.olBingAttribution.road {
    color: #333;
}

.olGoogleAttribution.hybrid, .olGoogleAttribution.satellite {
    color: #EEE;
}
.olGoogleAttribution {
    color: #333;
}
span.olGoogleAttribution a {
    color: #77C;
}
span.olGoogleAttribution.hybrid a, span.olGoogleAttribution.satellite a {
    color: #EEE;
}

/**
 * Editing and navigation icons.
 * (using the editing_tool_bar.png sprint image)
 */
.olControlNavToolbar ,
.olControlEditingToolbar {
    margin: 5px 5px 0 0;
}
.olControlNavToolbar div,
.olControlEditingToolbar div {
    background-image: url("img/editing_tool_bar.png");
    background-repeat: no-repeat;
    margin: 0 0 5px 5px;
    width: 24px;
    height: 22px;
    cursor: pointer
}
/* positions */
.olControlEditingToolbar {
    right: 0;
    top: 0;
}
.olControlNavToolbar {
    top: 295px;
    left: 9px;
}
/* layouts */
.olControlEditingToolbar div {
    float: right;
}
/* individual controls */
.olControlNavToolbar .olControlNavigationItemInactive,
.olControlEditingToolbar .olControlNavigationItemInactive {
    background-position: -103px -1px;
}
.olControlNavToolbar .olControlNavigationItemActive ,
.olControlEditingToolbar .olControlNavigationItemActive  {
    background-position: -103px -24px;
}
.olControlNavToolbar .olControlZoomBoxItemInactive {
    background-position: -128px -1px;
}
.olControlNavToolbar .olControlZoomBoxItemActive  {
    background-position: -128px -24px;
}
.olControlEditingToolbar .olControlDrawFeaturePointItemInactive {
    background-position: -77px -1px;
}
.olControlEditingToolbar .olControlDrawFeaturePointItemActive {
    background-position: -77px -24px;
}
.olControlEditingToolbar .olControlDrawFeaturePathItemInactive {
    background-position: -51px -1px;
}
.olControlEditingToolbar .olControlDrawFeaturePathItemActive {
    background-position: -51px -24px;
}
.olControlEditingToolbar .olControlDrawFeaturePolygonItemInactive{
    background-position: -26px -1px;
}
.olControlEditingToolbar .olControlDrawFeaturePolygonItemActive {
    background-position: -26px -24px;
}

div.olControlZoom {
    position: absolute;
    top: 8px;
    left: 8px;
    background: rgba(255,255,255,0.4);
    border-radius: 4px;
    padding: 2px;
}
div.olControlZoom a {
    display: block;
    margin: 1px;
    padding: 0;
    color: white;
    font-size: 18px;
    font-family: 'Lucida Grande', Verdana, Geneva, Lucida, Arial, Helvetica, sans-serif;
    font-weight: bold;
    text-decoration: none;
    text-align: center;
    height: 22px;
    width:22px;
    line-height: 19px;
    background: #130085; /* fallback for IE - IE6 requires background shorthand*/
    background: rgba(0, 60, 136, 0.5);
    filter: alpha(opacity=80);
}
div.olControlZoom a:hover {
    background: #130085; /* fallback for IE */
    background: rgba(0, 60, 136, 0.7);
    filter: alpha(opacity=100);
}
@media only screen and (max-width: 600px) {
    div.olControlZoom a:hover {
        background: rgba(0, 60, 136, 0.5);
    }
}
a.olControlZoomIn {
    border-radius: 4px 4px 0 0;
}
a.olControlZoomOut {
    border-radius: 0 0 4px 4px;
}


/**
 * Animations
 */

.olLayerGrid .olTileImage {
    -webkit-transition: opacity 0.2s linear;
    -moz-transition: opacity 0.2s linear;
    -o-transition: opacity 0.2s linear;
    transition: opacity 0.2s linear;
}

/* Turn on GPU support where available */
<<<<<<< HEAD
.olMapViewport, .olMapViewport * {
=======
.olTileImage {
>>>>>>> 774e9836
    -webkit-transform: translateZ(0);
    -moz-transform: translateZ(0);
    -o-transform: translateZ(0);
    -ms-transform: translateZ(0);
    transform: translateZ(0);
    -webkit-backface-visibility: hidden;
    -moz-backface-visibility: hidden;
    -ms-backface-visibility: hidden;
    backface-visibility: hidden;
    -webkit-perspective: 1000;
    -moz-perspective: 1000;
    -ms-perspective: 1000;
    perspective: 1000;
}
<<<<<<< HEAD
.olLayerDiv svg * {
    -webkit-transform: none;
    -moz-transform: none;
    -o-transform: none;
    -ms-transform: none;
    transform: none;
}
=======
>>>>>>> 774e9836

/* when replacing tiles, do not show tile and backbuffer at the same time */
.olTileImage.olTileReplacing {
    display: none;
}

/* override any max-width image settings (e.g. bootstrap.css) */
img.olTileImage {
    max-width: none;
}<|MERGE_RESOLUTION|>--- conflicted
+++ resolved
@@ -488,11 +488,7 @@
 }
 
 /* Turn on GPU support where available */
-<<<<<<< HEAD
-.olMapViewport, .olMapViewport * {
-=======
 .olTileImage {
->>>>>>> 774e9836
     -webkit-transform: translateZ(0);
     -moz-transform: translateZ(0);
     -o-transform: translateZ(0);
@@ -507,16 +503,6 @@
     -ms-perspective: 1000;
     perspective: 1000;
 }
-<<<<<<< HEAD
-.olLayerDiv svg * {
-    -webkit-transform: none;
-    -moz-transform: none;
-    -o-transform: none;
-    -ms-transform: none;
-    transform: none;
-}
-=======
->>>>>>> 774e9836
 
 /* when replacing tiles, do not show tile and backbuffer at the same time */
 .olTileImage.olTileReplacing {
