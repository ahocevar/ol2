/* Copyright (c) 2006-2012 by OpenLayers Contributors (see authors.txt for 
 * full list of contributors). Published under the 2-clause BSD license.
 * See license.txt in the OpenLayers distribution or repository for the
 * full text of the license. */


/**
 * @requires OpenLayers/Layer/HTTPRequest.js
 * @requires OpenLayers/Tile/Image.js
 */

/**
 * Class: OpenLayers.Layer.Grid
 * Base class for layers that use a lattice of tiles.  Create a new grid
 * layer with the <OpenLayers.Layer.Grid> constructor.
 *
 * Inherits from:
 *  - <OpenLayers.Layer.HTTPRequest>
 */
OpenLayers.Layer.Grid = OpenLayers.Class(OpenLayers.Layer.HTTPRequest, {
    
    /**
     * APIProperty: tileSize
     * {<OpenLayers.Size>}
     */
    tileSize: null,

    /**
     * Property: tileOriginCorner
     * {String} If the <tileOrigin> property is not provided, the tile origin 
     *     will be derived from the layer's <maxExtent>.  The corner of the 
     *     <maxExtent> used is determined by this property.  Acceptable values
     *     are "tl" (top left), "tr" (top right), "bl" (bottom left), and "br"
     *     (bottom right).  Default is "bl".
     */
    tileOriginCorner: "bl",
    
    /**
     * APIProperty: tileOrigin
     * {<OpenLayers.LonLat>} Optional origin for aligning the grid of tiles.
     *     If provided, requests for tiles at all resolutions will be aligned
     *     with this location (no tiles shall overlap this location).  If
     *     not provided, the grid of tiles will be aligned with the layer's
     *     <maxExtent>.  Default is ``null``.
     */
    tileOrigin: null,
    
    /** APIProperty: tileOptions
     *  {Object} optional configuration options for <OpenLayers.Tile> instances
     *  created by this Layer, if supported by the tile class.
     */
    tileOptions: null,

    /**
     * APIProperty: tileClass
     * {<OpenLayers.Tile>} The tile class to use for this layer.
     *     Defaults is OpenLayers.Tile.Image.
     */
    tileClass: OpenLayers.Tile.Image,
    
    /**
     * Property: grid
     * {Array(Array(<OpenLayers.Tile>))} This is an array of rows, each row is 
     *     an array of tiles.
     */
    grid: null,

    /**
     * APIProperty: singleTile
     * {Boolean} Moves the layer into single-tile mode, meaning that one tile 
     *     will be loaded. The tile's size will be determined by the 'ratio'
     *     property. When the tile is dragged such that it does not cover the 
     *     entire viewport, it is reloaded.
     */
    singleTile: false,

    /** APIProperty: ratio
     *  {Float} Used only when in single-tile mode, this specifies the 
     *          ratio of the size of the single tile to the size of the map.
     */
    ratio: 1.5,

    /**
     * APIProperty: buffer
     * {Integer} Used only when in gridded mode, this specifies the number of 
     *           extra rows and colums of tiles on each side which will
     *           surround the minimum grid tiles to cover the map.
     *           For very slow loading layers, a larger value may increase
     *           performance somewhat when dragging, but will increase bandwidth
     *           use significantly. 
     */
    buffer: 0,

    /**
     * APIProperty: transitionEffect
     * {String} The transition effect to use when the map is zoomed.
     * Two posible values:
     *
     * null - No transition effect (the default).
     * "resize" - Existing tiles are resized on zoom to provide a visual
     * effect of the zoom having taken place immediately.  As the
     * new tiles become available, they are drawn over top of the
     * resized tiles.
     *
     * Using "resize" on non-opaque layers can cause undesired visual
     * effects. This is therefore discouraged.
     */
    transitionEffect: null,

    /**
     * APIProperty: numLoadingTiles
     * {Integer} How many tiles are still loading?
     */
    numLoadingTiles: 0,

    /**
     * Property: serverResolutions
     * {Array(Number}} This property is documented in subclasses as
     *     an API property.
     */
    serverResolutions: null,

    /**
     * Property: loading
     * {Boolean} Indicates if tiles are being loaded.
     */
    loading: false,
    
    /**
     * Property: backBuffer
     * {DOMElement} The back buffer.
     */
    backBuffer: null,

    /**
     * Property: gridResolution
     * {Number} The resolution of the current grid. Used for backbuffer and
     *     client zoom. This property is updated every time the grid is
     *     initialized.
     */
    gridResolution: null,

    /**
     * Property: backBufferResolution
     * {Number} The resolution of the current back buffer. This property is
     *     updated each time a back buffer is created.
     */
    backBufferResolution: null,

    /**
     * Property: backBufferLonLat
     * {Object} The top-left corner of the current back buffer. Includes lon
     *     and lat properties. This object is updated each time a back buffer
     *     is created.
     */
    backBufferLonLat: null,

    /**
     * APIProperty: removeBackBufferDelay
     * {Number} Delay in ms for removing the backbuffer when all tiles have
     *     finished loading.  Usually a value of 0 works fine.  For slow mobile
     *     devices, when using <singleTile> layers with big image sizes, a delay
     *     of 40-50ms may help to avoid flickers after panning.  Default is 0.
     *     If set, the layer's loadend event will also be delayed when a
     *     backbuffer needs to be removed.
     */
    removeBackBufferDelay: 0,

    /**
     * APIProperty: className
     * {String} Name of the class added to the layer div. If not set in the
     *     options passed to the constructor then className defaults to
     *     "olLayerGridSingleTile" for single tile layers (see <singleTile>),
     *     and "olLayerGrid" for non single tile layers.
     *
     * Note:
     *
     * The displaying of tiles is not animated by default for single tile
     *     layers - OpenLayers' default theme (style.css) includes this:
     * (code)
     * .olLayerGrid .olTileImage {
     *     -webkit-transition: opacity 0.2s linear;
     *     -moz-transition: opacity 0.2s linear;
     *     -o-transition: opacity 0.2s linear;
     *     transition: opacity 0.2s linear;
     *  }
     * (end)
     * To animate tile displaying for any grid layer the following
     *     CSS rule can be used:
     * (code)
     * .olTileImage {
     *     -webkit-transition: opacity 0.2s linear;
     *     -moz-transition: opacity 0.2s linear;
     *     -o-transition: opacity 0.2s linear;
     *     transition: opacity 0.2s linear;
     * }
     * (end)
     */
    className: null,
    
    /**
     * Register a listener for a particular event with the following syntax:
     * (code)
     * layer.events.register(type, obj, listener);
     * (end)
     *
     * Listeners will be called with a reference to an event object.  The
     *     properties of this event depends on exactly what happened.
     *
     * All event objects have at least the following properties:
     * object - {Object} A reference to layer.events.object.
     * element - {DOMElement} A reference to layer.events.element.
     *
     * Supported event types:
     * addtile - Triggered when a tile is added to this layer. Listeners receive
     *     an object as first argument, which has a tile property that
     *     references the tile that has been added.
     * tileloadstart - Triggered when a tile starts loading. Listeners receive
     *     an object as first argument, which has a tile property that
     *     references the tile that starts loading.
     * tileloaded - Triggered when each new tile is
     *     loaded, as a means of progress update to listeners.
     *     listeners can access 'numLoadingTiles' if they wish to keep
     *     track of the loading progress. Listeners are called with an object
     *     with a 'tile' property as first argument, making the loaded tile
     *     available to the listener, and an 'aborted' property, which will be
     *     true when loading was aborted and no tile data is available.
     * tileerror - Triggered before the tileloaded event (i.e. when the tile is
     *     still hidden) if a tile failed to load. Listeners receive an object
     *     as first argument, which has a tile property that references the
     *     tile that could not be loaded.
     * retile - Triggered when the layer recreates its tile grid.
     */

    /**
     * Property: gridLayout
     * {Object} Object containing properties tilelon, tilelat, startcol,
     * startrow
     */
    gridLayout: null,
    
    /**
     * Property: rowSign
     * {Number} 1 for grids starting at the top, -1 for grids starting at the
     * bottom. This is used for several grid index and offset calculations.
     */
    rowSign: null,

    /**
     * Constructor: OpenLayers.Layer.Grid
     * Create a new grid layer
     *
     * Parameters:
     * name - {String}
     * url - {String}
     * params - {Object}
     * options - {Object} Hashtable of extra options to tag onto the layer
     */
    initialize: function(name, url, params, options) {
        OpenLayers.Layer.HTTPRequest.prototype.initialize.apply(this, 
                                                                arguments);
        this.grid = [];

        if (this.className === null) {
            this.className = this.singleTile ? 'olLayerGridSingleTile' :
                                               'olLayerGrid';
        }

        this.rowSign = this.tileOriginCorner.substr(0, 1) === "t" ? 1 : -1;
    },

    /**
     * Method: setMap
     *
     * Parameters:
     * map - {<OpenLayers.Map>} The map.
     */
    setMap: function(map) {
        OpenLayers.Layer.HTTPRequest.prototype.setMap.call(this, map);
        OpenLayers.Element.addClass(this.div, this.className);
    },

    /**
     * Method: removeMap
     * Called when the layer is removed from the map.
     *
     * Parameters:
     * map - {<OpenLayers.Map>} The map.
     */
    removeMap: function(map) {
<<<<<<< HEAD
        if (this.moveTimerId !== null) {
            window.clearTimeout(this.moveTimerId);
            this.moveTimerId = null;
        }
        this.clearTileQueue();
=======
        if(this.backBufferTimerId !== null) {
            window.clearTimeout(this.backBufferTimerId);
            this.backBufferTimerId = null;
        }
>>>>>>> 294bf8f9
    },

    /**
     * APIMethod: destroy
     * Deconstruct the layer and clear the grid.
     */
    destroy: function() {
        this.removeBackBuffer();
        this.clearGrid();

        this.grid = null;
        this.tileSize = null;
        OpenLayers.Layer.HTTPRequest.prototype.destroy.apply(this, arguments); 
    },

    /**
     * Method: clearGrid
     * Go through and remove all tiles from the grid, calling
     *    destroy() on each of them to kill circular references
     */
    clearGrid:function() {
        if (this.grid) {
            for(var iRow=0, len=this.grid.length; iRow<len; iRow++) {
                var row = this.grid[iRow];
                for(var iCol=0, clen=row.length; iCol<clen; iCol++) {
                    var tile = row[iCol];
                    this.destroyTile(tile);
                }
            }
            this.grid = [];
            this.gridResolution = null;
            this.gridLayout = null;
        }
    },
    
    /**
     * APIMethod: clone
     * Create a clone of this layer
     *
     * Parameters:
     * obj - {Object} Is this ever used?
     * 
     * Returns:
     * {<OpenLayers.Layer.Grid>} An exact clone of this OpenLayers.Layer.Grid
     */
    clone: function (obj) {
        
        if (obj == null) {
            obj = new OpenLayers.Layer.Grid(this.name,
                                            this.url,
                                            this.params,
                                            this.getOptions());
        }

        //get all additions from superclasses
        obj = OpenLayers.Layer.HTTPRequest.prototype.clone.apply(this, [obj]);

        // copy/set any non-init, non-simple values here
        if (this.tileSize != null) {
            obj.tileSize = this.tileSize.clone();
        }
        
        // we do not want to copy reference to grid, so we make a new array
        obj.grid = [];
        obj.gridResolution = null;
        // same for backbuffer and tile queue
        obj.backBuffer = null;
<<<<<<< HEAD
        obj.tileQueue = [];
        obj.tileQueueId = null;
=======
        obj.backBufferTimerId = null;
>>>>>>> 294bf8f9
        obj.loading = false;

        return obj;
    },    

    /**
     * Method: moveTo
     * This function is called whenever the map is moved. All the moving
     * of actual 'tiles' is done by the map, but moveTo's role is to accept
     * a bounds and make sure the data that that bounds requires is pre-loaded.
     *
     * Parameters:
     * bounds - {<OpenLayers.Bounds>}
     * zoomChanged - {Boolean}
     * dragging - {Boolean}
     */
    moveTo:function(bounds, zoomChanged, dragging) {

        OpenLayers.Layer.HTTPRequest.prototype.moveTo.apply(this, arguments);

        bounds = bounds || this.map.getExtent();

        if (bounds != null) {
             
            // if grid is empty or zoom has changed, we *must* re-tile
            var forceReTile = !this.grid.length || zoomChanged;
            
            // total bounds of the tiles
            var tilesBounds = this.getTilesBounds();            

            // the new map resolution
            var resolution = this.map.getResolution();

            // the server-supported resolution for the new map resolution
            var serverResolution = this.getServerResolution(resolution);

            if (this.singleTile) {
                
                // We want to redraw whenever even the slightest part of the 
                //  current bounds is not contained by our tile.
                //  (thus, we do not specify partial -- its default is false)

                if ( forceReTile ||
                     (!dragging && !tilesBounds.containsBounds(bounds))) {

                    // In single tile mode with no transition effect, we insert
                    // a non-scaled backbuffer when the layer is moved. But if
                    // a zoom occurs right after a move, i.e. before the new
                    // image is received, we need to remove the backbuffer, or
                    // an ill-positioned image will be visible during the zoom
                    // transition.

                    if(zoomChanged && this.transitionEffect !== 'resize') {
                        this.removeBackBuffer();
                    }

                    if(!zoomChanged || this.transitionEffect === 'resize') {
                        this.applyBackBuffer(resolution);
                    }

                    this.initSingleTile(bounds);
                }
            } else {

                // if the bounds have changed such that they are not even 
                // *partially* contained by our tiles (e.g. when user has 
                // programmatically panned to the other side of the earth on
                // zoom level 18), then moveGriddedTiles could potentially have
                // to run through thousands of cycles, so we want to reTile
                // instead (thus, partial true).  
                forceReTile = forceReTile ||
                    !tilesBounds.intersectsBounds(bounds, {
                        worldBounds: this.map.baseLayer.wrapDateLine &&
                            this.map.getMaxExtent()
                    });

                if(forceReTile) {
                    if(zoomChanged && this.transitionEffect === 'resize') {
                        this.applyBackBuffer(resolution);
                    }
                    this.initGriddedTiles(bounds);
                } else {
                    this.moveGriddedTiles();
                }
            }
        }
    },

    /**
     * Method: getTileData
     * Given a map location, retrieve a tile and the pixel offset within that
     *     tile corresponding to the location.  If there is not an existing 
     *     tile in the grid that covers the given location, null will be 
     *     returned.
     *
     * Parameters:
     * loc - {<OpenLayers.LonLat>} map location
     *
     * Returns:
     * {Object} Object with the following properties: tile ({<OpenLayers.Tile>}),
     *     i ({Number} x-pixel offset from top left), and j ({Integer} y-pixel
     *     offset from top left).
     */
    getTileData: function(loc) {
        var data = null,
            x = loc.lon,
            y = loc.lat,
            numRows = this.grid.length;

        if (this.map && numRows) {
            var res = this.map.getResolution(),
                tileWidth = this.tileSize.w,
                tileHeight = this.tileSize.h,
                bounds = this.grid[0][0].bounds,
                left = bounds.left,
                top = bounds.top;

            if (x < left) {
                // deal with multiple worlds
                if (this.map.baseLayer.wrapDateLine) {
                    var worldWidth = this.map.getMaxExtent().getWidth();
                    var worldsAway = Math.ceil((left - x) / worldWidth);
                    x += worldWidth * worldsAway;
                }
            }
            // tile distance to location (fractional number of tiles);
            var dtx = (x - left) / (res * tileWidth);
            var dty = (top - y) / (res * tileHeight);
            // index of tile in grid
            var col = Math.floor(dtx);
            var row = Math.floor(dty);
            if (row >= 0 && row < numRows) {
                var tile = this.grid[row][col];
                if (tile) {
                    data = {
                        tile: tile,
                        // pixel index within tile
                        i: Math.floor((dtx - col) * tileWidth),
                        j: Math.floor((dty - row) * tileHeight)
                    };                    
                }
            }
        }
        return data;
    },
    
    /**
     * Method: destroyTile
     *
     * Parameters:
     * tile - {<OpenLayers.Tile>}
     */
    destroyTile: function(tile) {
        this.removeTileMonitoringHooks(tile);
        tile.destroy();
    },

    /**
     * Method: getServerResolution
     * Return the closest server-supported resolution.
     *
     * Parameters:
     * resolution - {Number} The base resolution. If undefined the
     *     map resolution is used.
     *
     * Returns:
     * {Number} The closest server resolution value.
     */
    getServerResolution: function(resolution) {
        var distance = Number.POSITIVE_INFINITY;
        resolution = resolution || this.map.getResolution();
        if(this.serverResolutions &&
           OpenLayers.Util.indexOf(this.serverResolutions, resolution) === -1) {
            var i, newDistance, newResolution, serverResolution;
            for(i=this.serverResolutions.length-1; i>= 0; i--) {
                newResolution = this.serverResolutions[i];
                newDistance = Math.abs(newResolution - resolution);
                if (newDistance > distance) {
                    break;
                }
                distance = newDistance;
                serverResolution = newResolution;
            }
            resolution = serverResolution;
        }
        return resolution;
    },

    /**
     * Method: getServerZoom
     * Return the zoom value corresponding to the best matching server
     * resolution, taking into account <serverResolutions> and <zoomOffset>.
     *
     * Returns:
     * {Number} The closest server supported zoom. This is not the map zoom
     *     level, but an index of the server's resolutions array.
     */
    getServerZoom: function() {
        var resolution = this.getServerResolution();
        return this.serverResolutions ?
            OpenLayers.Util.indexOf(this.serverResolutions, resolution) :
            this.map.getZoomForResolution(resolution) + (this.zoomOffset || 0);
    },

    /**
     * Method: applyBackBuffer
     * Create, insert, scale and position a back buffer for the layer.
     *
     * Parameters:
     * resolution - {Number} The resolution to transition to.
     */
    applyBackBuffer: function(resolution) {
        var backBuffer = this.backBuffer;
        if(!backBuffer) {
            backBuffer = this.createBackBuffer();
            if(!backBuffer) {
                return;
            }
            this.div.insertBefore(backBuffer, this.div.firstChild);
            this.backBuffer = backBuffer;

            // set some information in the instance for subsequent
            // calls to applyBackBuffer where the same back buffer
            // is reused
            var topLeftTileBounds = this.grid[0][0].bounds;
            this.backBufferLonLat = {
                lon: topLeftTileBounds.left,
                lat: topLeftTileBounds.top
            };
            this.backBufferResolution = this.gridResolution;
        }
        
        var ratio = this.backBufferResolution / resolution;

        // scale the tiles inside the back buffer
        var tiles = backBuffer.childNodes, tile;
        for (var i=tiles.length-1; i>=0; --i) {
            tile = tiles[i];
            tile.style.top = ((ratio * tile._i * tile._h) | 0) + 'px';
            tile.style.left = ((ratio * tile._j * tile._w) | 0) + 'px';
            tile.style.width = Math.round(ratio * tile._w) + 'px';
            tile.style.height = Math.round(ratio * tile._h) + 'px';
        }

        // and position it (based on the grid's top-left corner)
        var position = this.getViewPortPxFromLonLat(
                this.backBufferLonLat, resolution);
        var leftOffset = this.map.layerContainerOriginPx.x;
        var topOffset = this.map.layerContainerOriginPx.y;
        backBuffer.style.left = Math.round(position.x - leftOffset) + 'px';
        backBuffer.style.top = Math.round(position.y - topOffset) + 'px';
    },

    /**
     * Method: createBackBuffer
     * Create a back buffer.
     *
     * Returns:
     * {DOMElement} The DOM element for the back buffer, undefined if the
     * grid isn't initialized yet.
     */
    createBackBuffer: function() {
        var backBuffer;
        if(this.grid.length > 0) {
            backBuffer = document.createElement('div');
            backBuffer.id = this.div.id + '_bb';
            backBuffer.className = 'olBackBuffer';
            backBuffer.style.position = 'absolute';
            for(var i=0, lenI=this.grid.length; i<lenI; i++) {
                for(var j=0, lenJ=this.grid[i].length; j<lenJ; j++) {
                    var tile = this.grid[i][j],
                        markup = this.grid[i][j].createBackBuffer();
                    if (markup) {
                        markup._i = i;
                        markup._j = j;
                        markup._w = tile.size.w;
                        markup._h = tile.size.h;
                        backBuffer.appendChild(markup);
                    }
                }
            }
        }
        return backBuffer;
    },

    /**
     * Method: removeBackBuffer
     * Remove back buffer from DOM.
     */
    removeBackBuffer: function() {
        if(this.backBufferTimerId !== null) {
            window.clearTimeout(this.backBufferTimerId);
            this.backBufferTimerId = null;
        }
        if(this.backBuffer) {
            this.div.removeChild(this.backBuffer);
            this.backBuffer = null;
            this.backBufferResolution = null;
        }
    },

    /**
     * Method: moveByPx
     * Move the layer based on pixel vector.
     *
     * Parameters:
     * dx - {Number}
     * dy - {Number}
     */
    moveByPx: function(dx, dy) {
        if (!this.singleTile) {
            this.moveGriddedTiles();
        }
    },

    /**
     * APIMethod: setTileSize
     * Check if we are in singleTile mode and if so, set the size as a ratio
     *     of the map size (as specified by the layer's 'ratio' property).
     * 
     * Parameters:
     * size - {<OpenLayers.Size>}
     */
    setTileSize: function(size) { 
        if (this.singleTile) {
            size = this.map.getSize();
            size.h = parseInt(size.h * this.ratio, 10);
            size.w = parseInt(size.w * this.ratio, 10);
        } 
        OpenLayers.Layer.HTTPRequest.prototype.setTileSize.apply(this, [size]);
    },

    /**
     * APIMethod: getTilesBounds
     * Return the bounds of the tile grid.
     *
     * Returns:
     * {<OpenLayers.Bounds>} A Bounds object representing the bounds of all the
     *     currently loaded tiles (including those partially or not at all seen 
     *     onscreen).
     */
    getTilesBounds: function() {    
        var bounds = null; 
        
        var length = this.grid.length;
        if (length) {
            var bottomLeftTileBounds = this.grid[length - 1][0].bounds,
                width = this.grid[0].length * bottomLeftTileBounds.getWidth(),
                height = this.grid.length * bottomLeftTileBounds.getHeight();
            
            bounds = new OpenLayers.Bounds(bottomLeftTileBounds.left, 
                                           bottomLeftTileBounds.bottom,
                                           bottomLeftTileBounds.left + width, 
                                           bottomLeftTileBounds.bottom + height);
        }   
        return bounds;
    },

    /**
     * Method: initSingleTile
     * 
     * Parameters: 
     * bounds - {<OpenLayers.Bounds>}
     */
    initSingleTile: function(bounds) {
        this.events.triggerEvent("retile");

        //determine new tile bounds
        var center = bounds.getCenterLonLat();
        var tileWidth = bounds.getWidth() * this.ratio;
        var tileHeight = bounds.getHeight() * this.ratio;
                                       
        var tileBounds = 
            new OpenLayers.Bounds(center.lon - (tileWidth/2),
                                  center.lat - (tileHeight/2),
                                  center.lon + (tileWidth/2),
                                  center.lat + (tileHeight/2));
  
        var px = this.map.getLayerPxFromLonLat({
            lon: tileBounds.left,
            lat: tileBounds.top
        });

        if (!this.grid.length) {
            this.grid[0] = [];
        }

        var tile = this.grid[0][0];
        if (!tile) {
            tile = this.addTile(tileBounds, px);
            
            this.addTileMonitoringHooks(tile);
            tile.draw();
            this.grid[0][0] = tile;
        } else {
            tile.moveTo(tileBounds, px);
        }           
        
        //remove all but our single tile
        this.removeExcessTiles(1,1);

        // store the resolution of the grid
        this.gridResolution = this.getServerResolution();
    },

    /** 
     * Method: calculateGridLayout
     * Generate parameters for the grid layout.
     *
     * Parameters:
     * bounds - {<OpenLayers.Bound>|Object} OpenLayers.Bounds or an
     *     object with a 'left' and 'top' properties.
     * origin - {<OpenLayers.LonLat>|Object} OpenLayers.LonLat or an
     *     object with a 'lon' and 'lat' properties.
     * resolution - {Number}
     *
     * Returns:
     * {Object} Object containing properties tilelon, tilelat, startcol,
     * startrow
     */
    calculateGridLayout: function(bounds, origin, resolution) {
        var tilelon = resolution * this.tileSize.w;
        var tilelat = resolution * this.tileSize.h;
        
        var offsetlon = bounds.left - origin.lon;
        var tilecol = Math.floor(offsetlon/tilelon) - this.buffer;
        
        var rowSign = this.rowSign;

        var offsetlat = rowSign * (origin.lat - bounds.top + tilelat);  
        var tilerow = Math[~rowSign ? 'floor' : 'ceil'](offsetlat/tilelat) - this.buffer * rowSign;
        
        return { 
          tilelon: tilelon, tilelat: tilelat,
          startcol: tilecol, startrow: tilerow
        };

    },
    
    /**
     * Method: getTileOrigin
     * Determine the origin for aligning the grid of tiles.  If a <tileOrigin>
     *     property is supplied, that will be returned.  Otherwise, the origin
     *     will be derived from the layer's <maxExtent> property.  In this case,
     *     the tile origin will be the corner of the <maxExtent> given by the 
     *     <tileOriginCorner> property.
     *
     * Returns:
     * {<OpenLayers.LonLat>} The tile origin.
     */
    getTileOrigin: function() {
        var origin = this.tileOrigin;
        if (!origin) {
            var extent = this.getMaxExtent();
            var edges = ({
                "tl": ["left", "top"],
                "tr": ["right", "top"],
                "bl": ["left", "bottom"],
                "br": ["right", "bottom"]
            })[this.tileOriginCorner];
            origin = new OpenLayers.LonLat(extent[edges[0]], extent[edges[1]]);
        }
        return origin;
    },

    /**
     * Method: getTileBoundsForGridIndex
     *
     * Parameters:
     * row - {Number} The row of the grid
     * col - {Number} The column of the grid
     *
     * Returns:
     * {<OpenLayers.Bounds>} The bounds for the tile at (row, col)
     */
    getTileBoundsForGridIndex: function(row, col) {
        var origin = this.getTileOrigin();
        var tileLayout = this.gridLayout;
        var tilelon = tileLayout.tilelon;
        var tilelat = tileLayout.tilelat;
        var startcol = tileLayout.startcol;
        var startrow = tileLayout.startrow;
        var rowSign = this.rowSign;
        return new OpenLayers.Bounds(
            origin.lon + (startcol + col) * tilelon,
            origin.lat - (startrow + row * rowSign) * tilelat * rowSign,
            origin.lon + (startcol + col + 1) * tilelon,
            origin.lat - (startrow + (row - 1) * rowSign) * tilelat * rowSign
        );
    },

    /**
     * Method: initGriddedTiles
     * 
     * Parameters:
     * bounds - {<OpenLayers.Bounds>}
     */
    initGriddedTiles:function(bounds) {
        this.events.triggerEvent("retile");

        // work out mininum number of rows and columns; this is the number of
        // tiles required to cover the viewport plus at least one for panning

        var viewSize = this.map.getSize();
        
        var origin = this.getTileOrigin();
        var resolution = this.map.getResolution(),
            serverResolution = this.getServerResolution(),
            ratio = resolution / serverResolution,
            tileSize = {
                w: this.tileSize.w / ratio,
                h: this.tileSize.h / ratio
            };

        var minRows = Math.ceil(viewSize.h/tileSize.h) + 
                      2 * this.buffer + 1;
        var minCols = Math.ceil(viewSize.w/tileSize.w) +
                      2 * this.buffer + 1;

        var tileLayout = this.calculateGridLayout(bounds, origin, serverResolution);
        this.gridLayout = tileLayout;
        
        var tilelon = tileLayout.tilelon;
        var tilelat = tileLayout.tilelat;
        
        var layerContainerDivLeft = this.map.layerContainerOriginPx.x;
        var layerContainerDivTop = this.map.layerContainerOriginPx.y;

        var tileBounds = this.getTileBoundsForGridIndex(0, 0);
        var startPx = this.map.getViewPortPxFromLonLat(
            new OpenLayers.LonLat(tileBounds.left, tileBounds.top)
        );
        startPx.x = Math.round(startPx.x) - layerContainerDivLeft;
        startPx.y = Math.round(startPx.y) - layerContainerDivTop;

        var tileData = [], center = this.map.getCenter();

        var rowidx = 0;
        do {
            var row = this.grid[rowidx];
            if (!row) {
                row = [];
                this.grid.push(row);
            }
            
            var colidx = 0;
            do {
                tileBounds = this.getTileBoundsForGridIndex(rowidx, colidx);
                var px = startPx.clone();
                px.x = px.x + colidx * Math.round(tileSize.w);
                px.y = px.y + rowidx * Math.round(tileSize.h);
                var tile = row[colidx];
                if (!tile) {
                    tile = this.addTile(tileBounds, px);
                    this.addTileMonitoringHooks(tile);
                    row.push(tile);
                } else {
                    tile.moveTo(tileBounds, px, false);
                }
                var tileCenter = tileBounds.getCenterLonLat();
                tileData.push({
                    tile: tile,
                    distance: Math.pow(tileCenter.lon - center.lon, 2) +
                        Math.pow(tileCenter.lat - center.lat, 2)
                });
     
                colidx += 1;
            } while ((tileBounds.right <= bounds.right + tilelon * this.buffer)
                     || colidx < minCols);
             
            rowidx += 1;
        } while((tileBounds.bottom >= bounds.bottom - tilelat * this.buffer)
                || rowidx < minRows);
        
        //shave off exceess rows and colums
        this.removeExcessTiles(rowidx, colidx);

        var resolution = this.getServerResolution();
        // store the resolution of the grid
        this.gridResolution = resolution;

        //now actually draw the tiles
        tileData.sort(function(a, b) {
            return a.distance - b.distance; 
        });
        for (var i=0, ii=tileData.length; i<ii; ++i) {
            tileData[i].tile.draw();
        }
    },

    /**
     * Method: getMaxExtent
     * Get this layer's maximum extent. (Implemented as a getter for
     *     potential specific implementations in sub-classes.)
     *
     * Returns:
     * {<OpenLayers.Bounds>}
     */
    getMaxExtent: function() {
        return this.maxExtent;
    },
    
    /**
     * APIMethod: addTile
     * Create a tile, initialize it, and add it to the layer div. 
     *
     * Parameters
     * bounds - {<OpenLayers.Bounds>}
     * position - {<OpenLayers.Pixel>}
     *
     * Returns:
     * {<OpenLayers.Tile>} The added OpenLayers.Tile
     */
    addTile: function(bounds, position) {
        var tile = new this.tileClass(
            this, position, bounds, null, this.tileSize, this.tileOptions
        );
        this.events.triggerEvent("addtile", {tile: tile});
        return tile;
    },
    
    /** 
     * Method: addTileMonitoringHooks
     * This function takes a tile as input and adds the appropriate hooks to 
     *     the tile so that the layer can keep track of the loading tiles.
     * 
     * Parameters: 
     * tile - {<OpenLayers.Tile>}
     */
    addTileMonitoringHooks: function(tile) {
        
        tile.onLoadStart = function() {
            //if that was first tile then trigger a 'loadstart' on the layer
            if (this.loading === false) {
                this.loading = true;
                this.events.triggerEvent("loadstart");
            }
            this.events.triggerEvent("tileloadstart", {tile: tile});
            this.numLoadingTiles++;
        };
      
        tile.onLoadEnd = function(evt) {
            this.numLoadingTiles--;
            this.events.triggerEvent("tileloaded", {
                tile: tile,
                aborted: evt.type === "unload"
            });
            //if that was the last tile, then trigger a 'loadend' on the layer
<<<<<<< HEAD
            if (this.tileQueue.length === 0 && this.numLoadingTiles === 0) {
                if (this.backBuffer) {
                    var that = this;
                    window.setTimeout(function() {
                        that.onLoadEnd();
                        that.removeBackBuffer();
                    }, this.removeBackBufferDelay);
                } else {
                    this.onLoadEnd();
=======
            if (this.numLoadingTiles === 0) {
                this.loading = false;
                this.events.triggerEvent("loadend");
                if(this.backBuffer) {
                    // the removal of the back buffer is delayed to prevent flash
                    // effects due to the animation of tile displaying
                    this.backBufferTimerId = window.setTimeout(
                        OpenLayers.Function.bind(this.removeBackBuffer, this),
                        this.removeBackBufferDelay
                    );
>>>>>>> 294bf8f9
                }
            }
        };
        
        tile.onLoadError = function() {
            this.events.triggerEvent("tileerror", {tile: tile});
        };
        
        tile.events.on({
            "loadstart": tile.onLoadStart,
            "loadend": tile.onLoadEnd,
            "unload": tile.onLoadEnd,
            "loaderror": tile.onLoadError,
            scope: this
        });
    },

    /**
     * Method: onLoadEnd
     * Sets the loading flag to false and triggers the loadend event.
     */
    onLoadEnd: function() {
        this.loading = false;
        this.events.triggerEvent("loadend");
    },
        
    /** 
     * Method: removeTileMonitoringHooks
     * This function takes a tile as input and removes the tile hooks 
     *     that were added in addTileMonitoringHooks()
     * 
     * Parameters: 
     * tile - {<OpenLayers.Tile>}
     */
    removeTileMonitoringHooks: function(tile) {
        tile.unload();
        tile.events.un({
            "loadstart": tile.onLoadStart,
            "loadend": tile.onLoadEnd,
            "unload": tile.onLoadEnd,
            "loaderror": tile.onLoadError,
            scope: this
        });
    },
    
    /**
     * Method: moveGriddedTiles
     */
    moveGriddedTiles: function() {
        var buffer = this.buffer + 1;
        while(true) {
            var tlTile = this.grid[0][0];
            var tlViewPort = {
                x: tlTile.position.x +
                    this.map.layerContainerOriginPx.x,
                y: tlTile.position.y +
                    this.map.layerContainerOriginPx.y
            };
            var ratio = this.getServerResolution() / this.map.getResolution();
            var tileSize = {
                w: Math.round(this.tileSize.w * ratio),
                h: Math.round(this.tileSize.h * ratio)
            };
            if (tlViewPort.x > -tileSize.w * (buffer - 1)) {
                this.shiftColumn(true, tileSize);
            } else if (tlViewPort.x < -tileSize.w * buffer) {
                this.shiftColumn(false, tileSize);
            } else if (tlViewPort.y > -tileSize.h * (buffer - 1)) {
                this.shiftRow(true, tileSize);
            } else if (tlViewPort.y < -tileSize.h * buffer) {
                this.shiftRow(false, tileSize);
            } else {
                break;
            }
        }
    },

    /**
     * Method: shiftRow
     * Shifty grid work
     *
     * Parameters:
     * prepend - {Boolean} if true, prepend to beginning.
     *                          if false, then append to end
     * tileSize - {Object} rendered tile size; object with w and h properties
     */
    shiftRow: function(prepend, tileSize) {
        var grid = this.grid;
        var rowIndex = prepend ? 0 : (grid.length - 1);
        var sign = prepend ? -1 : 1;
        var rowSign = this.rowSign;
        var tileLayout = this.gridLayout;
        tileLayout.startrow += sign * rowSign;

        var modelRow = grid[rowIndex];
        var row = grid[prepend ? 'pop' : 'shift']();
        for (var i=0, len=row.length; i<len; i++) {
            var tile = row[i];
            var position = modelRow[i].position.clone();
            position.y += tileSize.h * sign;
            tile.moveTo(this.getTileBoundsForGridIndex(rowIndex, i), position);
        }
        grid[prepend ? 'unshift' : 'push'](row);
    },

    /**
     * Method: shiftColumn
     * Shift grid work in the other dimension
     *
     * Parameters:
     * prepend - {Boolean} if true, prepend to beginning.
     *                          if false, then append to end
     * tileSize - {Object} rendered tile size; object with w and h properties
     */
    shiftColumn: function(prepend, tileSize) {
        var grid = this.grid;
        var colIndex = prepend ? 0 : (grid[0].length - 1);
        var sign = prepend ? -1 : 1;
        var tileLayout = this.gridLayout;
        tileLayout.startcol += sign;

        for (var i=0, len=grid.length; i<len; i++) {
            var row = grid[i];
            var position = row[colIndex].position.clone();
            var tile = row[prepend ? 'pop' : 'shift']();            
            position.x += tileSize.w * sign;
            tile.moveTo(this.getTileBoundsForGridIndex(i, colIndex), position);
            row[prepend ? 'unshift' : 'push'](tile);
        }
    },

    /**
     * Method: removeExcessTiles
     * When the size of the map or the buffer changes, we may need to
     *     remove some excess rows and columns.
     * 
     * Parameters:
     * rows - {Integer} Maximum number of rows we want our grid to have.
     * columns - {Integer} Maximum number of columns we want our grid to have.
     */
    removeExcessTiles: function(rows, columns) {
        var i, l;
        
        // remove extra rows
        while (this.grid.length > rows) {
            var row = this.grid.pop();
            for (i=0, l=row.length; i<l; i++) {
                var tile = row[i];
                this.destroyTile(tile);
            }
        }
        
        // remove extra columns
        for (i=0, l=this.grid.length; i<l; i++) {
            while (this.grid[i].length > columns) {
                var row = this.grid[i];
                var tile = row.pop();
                this.destroyTile(tile);
            }
        }
    },

    /**
     * Method: onMapResize
     * For singleTile layers, this will set a new tile size according to the
     * dimensions of the map pane.
     */
    onMapResize: function() {
        if (this.singleTile) {
            this.clearGrid();
            this.setTileSize();
        }
    },
    
    /**
     * APIMethod: getTileBounds
     * Returns The tile bounds for a layer given a pixel location.
     *
     * Parameters:
     * viewPortPx - {<OpenLayers.Pixel>} The location in the viewport.
     *
     * Returns:
     * {<OpenLayers.Bounds>} Bounds of the tile at the given pixel location.
     */
    getTileBounds: function(viewPortPx) {
        var maxExtent = this.maxExtent;
        var resolution = this.getResolution();
        var tileMapWidth = resolution * this.tileSize.w;
        var tileMapHeight = resolution * this.tileSize.h;
        var mapPoint = this.getLonLatFromViewPortPx(viewPortPx);
        var tileLeft = maxExtent.left + (tileMapWidth *
                                         Math.floor((mapPoint.lon -
                                                     maxExtent.left) /
                                                    tileMapWidth));
        var tileBottom = maxExtent.bottom + (tileMapHeight *
                                             Math.floor((mapPoint.lat -
                                                         maxExtent.bottom) /
                                                        tileMapHeight));
        return new OpenLayers.Bounds(tileLeft, tileBottom,
                                     tileLeft + tileMapWidth,
                                     tileBottom + tileMapHeight);
    },

    CLASS_NAME: "OpenLayers.Layer.Grid"
});<|MERGE_RESOLUTION|>--- conflicted
+++ resolved
@@ -281,28 +281,6 @@
     },
 
     /**
-     * Method: removeMap
-     * Called when the layer is removed from the map.
-     *
-     * Parameters:
-     * map - {<OpenLayers.Map>} The map.
-     */
-    removeMap: function(map) {
-<<<<<<< HEAD
-        if (this.moveTimerId !== null) {
-            window.clearTimeout(this.moveTimerId);
-            this.moveTimerId = null;
-        }
-        this.clearTileQueue();
-=======
-        if(this.backBufferTimerId !== null) {
-            window.clearTimeout(this.backBufferTimerId);
-            this.backBufferTimerId = null;
-        }
->>>>>>> 294bf8f9
-    },
-
-    /**
      * APIMethod: destroy
      * Deconstruct the layer and clear the grid.
      */
@@ -367,12 +345,6 @@
         obj.gridResolution = null;
         // same for backbuffer and tile queue
         obj.backBuffer = null;
-<<<<<<< HEAD
-        obj.tileQueue = [];
-        obj.tileQueueId = null;
-=======
-        obj.backBufferTimerId = null;
->>>>>>> 294bf8f9
         obj.loading = false;
 
         return obj;
@@ -1021,8 +993,7 @@
                 aborted: evt.type === "unload"
             });
             //if that was the last tile, then trigger a 'loadend' on the layer
-<<<<<<< HEAD
-            if (this.tileQueue.length === 0 && this.numLoadingTiles === 0) {
+            if (this.numLoadingTiles === 0) {
                 if (this.backBuffer) {
                     var that = this;
                     window.setTimeout(function() {
@@ -1031,18 +1002,6 @@
                     }, this.removeBackBufferDelay);
                 } else {
                     this.onLoadEnd();
-=======
-            if (this.numLoadingTiles === 0) {
-                this.loading = false;
-                this.events.triggerEvent("loadend");
-                if(this.backBuffer) {
-                    // the removal of the back buffer is delayed to prevent flash
-                    // effects due to the animation of tile displaying
-                    this.backBufferTimerId = window.setTimeout(
-                        OpenLayers.Function.bind(this.removeBackBuffer, this),
-                        this.removeBackBufferDelay
-                    );
->>>>>>> 294bf8f9
                 }
             }
         };
