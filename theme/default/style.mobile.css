--- conflicted
+++ resolved
@@ -50,11 +50,7 @@
     transition: opacity 0.2s linear;
 }
 /* Turn on GPU support where available */
-<<<<<<< HEAD
-.olMapViewport, .olMapViewport * {
-=======
 .olTileImage {
->>>>>>> 774e9836
     -webkit-transform: translateZ(0);
     -moz-transform: translateZ(0);
     -o-transform: translateZ(0);
@@ -68,14 +64,4 @@
     -moz-perspective: 1000;
     -ms-perspective: 1000;
     perspective: 1000;
-<<<<<<< HEAD
-}
-.olLayerDiv svg * {
-    -webkit-transform: none;
-    -moz-transform: none;
-    -o-transform: none;
-    -ms-transform: none;
-    transform: none;
-=======
->>>>>>> 774e9836
 }